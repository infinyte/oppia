# Copyright 2014 The Oppia Authors. All Rights Reserved.
#
# Licensed under the Apache License, Version 2.0 (the "License");
# you may not use this file except in compliance with the License.
# You may obtain a copy of the License at
#
#      http://www.apache.org/licenses/LICENSE-2.0
#
# Unless required by applicable law or agreed to in writing, software
# distributed under the License is distributed on an "AS-IS" BASIS,
# WITHOUT WARRANTIES OR CONDITIONS OF ANY KIND, either express or implied.
# See the License for the specific language governing permissions and
# limitations under the License.

"""Jobs for statistics views."""

import ast
import collections
from datetime import datetime

from core import jobs
from core.platform import models
(base_models, stats_models, exp_models,) = models.Registry.import_models([
    models.NAMES.base_model, models.NAMES.statistics, models.NAMES.exploration
])
transaction_services = models.Registry.import_transaction_services()
import feconf
import utils

from google.appengine.ext import ndb

_NO_SPECIFIED_VERSION_STRING = 'none'
_ALL_VERSIONS_STRING = 'all'


class StatisticsRealtimeModel(
        jobs.BaseRealtimeDatastoreClassForContinuousComputations):
    num_starts = ndb.IntegerProperty(default=0)
    num_completions = ndb.IntegerProperty(default=0)


class StatisticsAggregator(jobs.BaseContinuousComputationManager):
    """A continuous-computation job that counts 'start exploration' and
    'complete exploration' events.
    """
    @classmethod
    def get_event_types_listened_to(cls):
        return [
            feconf.EVENT_TYPE_START_EXPLORATION,
            feconf.EVENT_TYPE_MAYBE_LEAVE_EXPLORATION]

    @classmethod
    def _get_realtime_datastore_class(cls):
        return StatisticsRealtimeModel

    @classmethod
    def _get_batch_job_manager_class(cls):
        return StatisticsMRJobManager

    @classmethod
    def _handle_incoming_event(cls, active_realtime_layer, event_type, *args):
        exp_id = args[0]

        def _increment_visit_counter():
            realtime_class = cls._get_realtime_datastore_class()
            realtime_model_id = realtime_class.get_realtime_id(
                active_realtime_layer, exp_id)

            model = realtime_class.get(realtime_model_id, strict=False)
            if model is None:
                realtime_class(
                    id=realtime_model_id, num_starts=1,
                    realtime_layer=active_realtime_layer).put()
            else:
                model.num_starts += 1
                model.put()

        def _increment_completion_counter():
            realtime_class = cls._get_realtime_datastore_class()
            realtime_model_id = realtime_class.get_realtime_id(
                active_realtime_layer, exp_id)

            model = realtime_class.get(realtime_model_id, strict=False)
            if model is None:
                realtime_class(
                    id=realtime_model_id, num_completions=1,
                    realtime_layer=active_realtime_layer).put()
            else:
                model.num_completions += 1
                model.put()

        if event_type == feconf.EVENT_TYPE_START_EXPLORATION:
            transaction_services.run_in_transaction(
                _increment_visit_counter)
        else:
            # TODO(sll): Shouldn't this check whether it's an actual completion
            # as opposed to just a leave event?
            transaction_services.run_in_transaction(
                _increment_completion_counter)

    # Public query method.
    @classmethod
    def get_statistics(cls, exploration_id, exploration_version):
        """
        Args:
          - exploration_id: id of the exploration to get statistics for
          - exploration_version: str. Which version of the exploration to get
              statistics for; this can be a version number, the string 'all',
              or the string 'none'.

        Returns a dict with the following keys:
        - 'start_exploration_count': # of times exploration was started
        - 'complete_exploration_count': # of times exploration was completed
        - 'state_hit_counts': a dict containing the hit counts for the states
           in the exploration. It is formatted as follows:
            {
                state_name: {
                    'first_entry_count': # of sessions which hit this state
                    'total_entry_count': # of total hits for this state
                    'no_answer_count': # of hits with no answer for this state
                }
            }
        """
        num_starts = 0
        num_completions = 0
        state_hit_counts = {}
        last_updated = None

        entity_id = stats_models.ExplorationAnnotationsModel.get_entity_id(
            exploration_id, exploration_version)
        mr_model = stats_models.ExplorationAnnotationsModel.get(
            entity_id, strict=False)
        if mr_model is not None:
            num_starts += mr_model.num_starts
            num_completions += mr_model.num_completions
            state_hit_counts = mr_model.state_hit_counts
            last_updated = utils.get_time_in_millisecs(mr_model.last_updated)

        realtime_model = cls._get_realtime_datastore_class().get(
            cls.get_active_realtime_layer_id(exploration_id), strict=False)
        if realtime_model is not None:
            num_starts += realtime_model.num_starts
            num_completions += realtime_model.num_completions

        return {
            'start_exploration_count': num_starts,
            'complete_exploration_count': num_completions,
            'state_hit_counts': state_hit_counts,
            'last_updated': last_updated,
        }


class StatisticsMRJobManager(
        jobs.BaseMapReduceJobManagerForContinuousComputations):
    """Job that calculates and creates stats models for exploration view.
       Includes: * number of visits to the exploration
                 * number of completions of the exploration
    """

    _TYPE_STATE_COUNTER_STRING = 'counter'
    _TYPE_EVENT_STRING = 'event'

    @classmethod
    def _get_continuous_computation_class(cls):
        return StatisticsAggregator

    @classmethod
    def entity_classes_to_map_over(cls):
        return [stats_models.StartExplorationEventLogEntryModel,
                stats_models.MaybeLeaveExplorationEventLogEntryModel,
                stats_models.StateHitEventLogEntryModel,
                stats_models.StateCounterModel]

    @staticmethod
    def map(item):
        if StatisticsMRJobManager._entity_created_before_job_queued(item):
            if isinstance(item, stats_models.StateCounterModel):
                first_dot_index = item.id.find('.')
                exploration_id = item.id[:first_dot_index]
                state_name = item.id[first_dot_index + 1:]

                value = {
                    'type': StatisticsMRJobManager._TYPE_STATE_COUNTER_STRING,
                    'exploration_id': exploration_id,
                    'version': _NO_SPECIFIED_VERSION_STRING,
                    'state_name': state_name,
                    'first_entry_count': item.first_entry_count,
                    'subsequent_entries_count': item.subsequent_entries_count,
                    'resolved_answer_count': item.resolved_answer_count,
                    'active_answer_count': item.active_answer_count}
                yield (
                    '%s:%s' % (exploration_id, _NO_SPECIFIED_VERSION_STRING),
                    value)
                yield ('%s:%s' % (exploration_id, _ALL_VERSIONS_STRING), value)
            else:
                version = _NO_SPECIFIED_VERSION_STRING
                if item.exploration_version is not None:
                    version = str(item.exploration_version)

                value = {
                    'type': StatisticsMRJobManager._TYPE_EVENT_STRING,
                    'event_type': item.event_type,
                    'session_id': item.session_id,
                    'state_name': item.state_name,
                    'created_on': utils.get_time_in_millisecs(item.created_on),
                    'exploration_id': item.exploration_id,
                    'version': version}

                yield ('%s:%s' % (item.exploration_id, version), value)
                yield (
                    '%s:%s' % (item.exploration_id, _ALL_VERSIONS_STRING),
                    value)

    @staticmethod
    def reduce(key, stringified_values):
        from core.domain import exp_services
        exploration = None
        (exp_id, version) = key.split(':')
        try:
            if version not in [
                    _NO_SPECIFIED_VERSION_STRING, _ALL_VERSIONS_STRING]:
                exploration = exp_services.get_exploration_by_id(
                    exp_id, version=version)
            else:
                exploration = exp_services.get_exploration_by_id(exp_id)
        except base_models.BaseModel.EntityNotFoundError:
            return

        # Number of times exploration was started
        new_models_start_count = 0
        # Number of times exploration was completed
        new_models_complete_count = 0
        # Session ids that have completed this state
        new_models_end_sessions = set()
        # {session_id: (created-on timestamp of last known maybe leave event,
        # state_name)}
        session_id_to_latest_leave_event = collections.defaultdict(
            lambda: (0, ''))
        old_models_start_count = 0
        old_models_complete_count = 0

        # {state_name: {'total_entry_count': ...,
        #               'first_entry_count': ...,
        #               'no_answer_count': ...}}
        state_hit_counts = collections.defaultdict(
            lambda: collections.defaultdict(int))
        for state_name in exploration.states:
            state_hit_counts[state_name] = {
                'total_entry_count': 0,
                'first_entry_count': 0,
                'no_answer_count': 0,
            }

        # {state_name: set(session ids that have reached this state)}
        state_session_ids = collections.defaultdict(set)
        for state_name in exploration.states:
            state_session_ids[state_name] = set([])

        # Iterate over and process each event for this exploration.
        for value_str in stringified_values:
            value = ast.literal_eval(value_str)
            state_name = value['state_name']

            # Convert the state name to unicode, if necessary.
            # Note: sometimes, item.state_name is None for
            # StateHitEventLogEntryModel.
            # TODO(sll): Track down the reason for this, and fix it.
            if (state_name is not None and
                    not isinstance(state_name, unicode)):
                state_name = state_name.decode('utf-8')

            if (value['type'] ==
                    StatisticsMRJobManager._TYPE_STATE_COUNTER_STRING):
                if state_name == exploration.init_state_name:
                    old_models_start_count = value['first_entry_count']
                if state_name == feconf.END_DEST:
                    old_models_complete_count = value['first_entry_count']
                else:
                    state_hit_counts[state_name]['no_answer_count'] += (
                        value['first_entry_count']
                        + value['subsequent_entries_count']
                        - value['resolved_answer_count']
                        - value['active_answer_count'])
                    state_hit_counts[state_name]['first_entry_count'] += (
                        value['first_entry_count'])
                    state_hit_counts[state_name]['total_entry_count'] += (
                        value['first_entry_count']
                        + value['subsequent_entries_count'])
                continue
            event_type = value['event_type']
            created_on = value['created_on']
            session_id = value['session_id']

            # If this is a start event, increment start count.
            if event_type == feconf.EVENT_TYPE_START_EXPLORATION:
                new_models_start_count += 1
            elif event_type == feconf.EVENT_TYPE_MAYBE_LEAVE_EXPLORATION:
                # If this maybe-leave event is on the end state, it is a
                # completion. (This will be the case even if the event occurs
                # for a state with a terminal interaction -- the recorded
                # state_name here will still be 'END'.)
                if state_name == feconf.END_DEST:
                    new_models_complete_count += 1
                    # Track that we have seen a 'real' end for this session id
                    new_models_end_sessions.add(session_id)
                else:
                    # If this is not on the end state, identify the last
                    # learner event for this session.
                    latest_timestamp_so_far, _ = (
                        session_id_to_latest_leave_event[session_id])
                    if latest_timestamp_so_far < created_on:
                        latest_timestamp_so_far = created_on
                        session_id_to_latest_leave_event[session_id] = (
                            created_on, state_name)
            # If this is a state hit, increment the total count and record that
            # we have seen this session id.
            elif event_type == feconf.EVENT_TYPE_STATE_HIT:
                state_hit_counts[state_name]['total_entry_count'] += 1
                state_session_ids[state_name].add(session_id)

        # After iterating through all events, take the size of the set of
        # session ids as the first entry count.
        for state_name in state_session_ids:
            state_hit_counts[state_name]['first_entry_count'] += len(
                state_session_ids[state_name])

        # Get the set of session ids that left without completing. This is
        # determined as the set of session ids with maybe-leave events at
        # intermediate states, minus the ones that have a maybe-leave event
        # at the END state.
        leave_states = set(session_id_to_latest_leave_event.keys()).difference(
            new_models_end_sessions)
        for session_id in leave_states:
            # Grab the state name of the state they left on and count that as a
            # 'no answer' for that state.
            (_, state_name) = session_id_to_latest_leave_event[session_id]
            state_hit_counts[state_name]['no_answer_count'] += 1

        num_starts = (
            old_models_start_count + new_models_start_count)
        num_completions = (
            old_models_complete_count + new_models_complete_count)

        stats_models.ExplorationAnnotationsModel.create(
            exp_id, str(version), num_starts, num_completions,
            state_hit_counts)


<<<<<<< HEAD
class OneOffFixStartCounts(jobs.BaseMapReduceJobManager):

    _JOB_RUN_DATE = datetime(2014, 10, 10, 23, 15)

    @classmethod
    def entity_classes_to_map_over(cls):
        return [stats_models.StartExplorationEventLogEntryModel]

    @staticmethod
    def map(item):
        if item.created_on > OneOffFixStartCounts._JOB_RUN_DATE:
            pass
        yield (item.exploration_id, { 'init_state': item.state_name })

    @staticmethod
    def reduce(key, stringified_values):
        has_it_run = stats_models.HasOneOffFixStartCountsRunYet.get(
            key, strict=False)
        if has_it_run:
            return
        snapshots = []
        exp_model = exp_models.ExplorationModel.get(key, strict=False)
        if not exp_model:
            return
        current_version = exp_model.version
        snapshots_metadata = (
            exp_models.ExplorationModel.get_snapshots_metadata(key,
                range(current_version, 0, -1)))
        snapshots_metadata = sorted(snapshots_metadata,
            key=lambda snapshot: snapshot['created_on'])
        snapshots_metadata.reverse()
        init_state_on_job_run = None
        for metadata in snapshots_metadata:
            if (datetime.strptime(metadata['created_on'],
                feconf.HUMAN_READABLE_DATETIME_FORMAT) 
                < OneOffFixStartCounts._JOB_RUN_DATE):
                init_state_on_job_run = (
                    exp_models.ExplorationModel.get_version(key,
                    metadata['version_number']).init_state_name)
                break
        if not init_state_on_job_run:
            return
        state_counters = {}
        state_counters[init_state_on_job_run] = (
            stats_models.StateCounterModel.get_or_create(key, init_state_on_job_run))
        for value_str in stringified_values:
            value = ast.literal_eval(value_str)
            event_init_state_name = value['init_state']
            if event_init_state_name != init_state_on_job_run:
                if event_init_state_name not in state_counters:
                    state_counters[event_init_state_name] = (
                        stats_models.StateCounterModel.get_or_create(key, event_init_state_name))
                state_counters[event_init_state_name].first_entry_count -= 1
                state_counters[init_state_on_job_run].first_entry_count += 1

        for state_key in state_counters:
            state_counters[state_key].put()

        stats_models.HasOneOffFixStartCountsRunYet.create(key)
=======
class NullStateHitEventsMigrator(jobs.BaseMapReduceJobManager):
    """This one-off job finds all (StateHit, None) events and converts them
    to (MaybeLeave, 'END') events instead. It was written to correct an error in
    release v1.2.12 where we started using a state_name of None to denote the
    END state.
    """

    @classmethod
    def entity_classes_to_map_over(cls):
        return [stats_models.StateHitEventLogEntryModel]

    @staticmethod
    def map(item):
        def _migrate_in_transaction():
            new_item_id = (
                stats_models.MaybeLeaveExplorationEventLogEntryModel.get_new_event_entity_id(
                    item.exploration_id, item.session_id))
            leave_event_entity = stats_models.MaybeLeaveExplorationEventLogEntryModel(
                id=new_item_id,
                event_type=feconf.EVENT_TYPE_MAYBE_LEAVE_EXPLORATION,
                exploration_id=item.exploration_id,
                exploration_version=item.exploration_version,
                state_name=feconf.END_DEST,
                session_id=item.session_id,
                client_time_spent_in_secs=0.0,
                params=item.params,
                play_type=item.play_type,
                last_updated=item.last_updated,
                created_on=item.created_on,
                deleted=item.deleted)
            leave_event_entity.put()

            item.delete()

        if item.state_name is None:
            transaction_services.run_in_transaction(_migrate_in_transaction)
            yield (
                'migrated_instances',
                ('%s v%s' % (item.exploration_id, item.exploration_version)))

    @staticmethod
    def reduce(key, values):
        yield (key, values)
>>>>>>> 07f167ca
<|MERGE_RESOLUTION|>--- conflicted
+++ resolved
@@ -346,7 +346,6 @@
             state_hit_counts)
 
 
-<<<<<<< HEAD
 class OneOffFixStartCounts(jobs.BaseMapReduceJobManager):
 
     _JOB_RUN_DATE = datetime(2014, 10, 10, 23, 15)
@@ -406,7 +405,7 @@
             state_counters[state_key].put()
 
         stats_models.HasOneOffFixStartCountsRunYet.create(key)
-=======
+
 class NullStateHitEventsMigrator(jobs.BaseMapReduceJobManager):
     """This one-off job finds all (StateHit, None) events and converts them
     to (MaybeLeave, 'END') events instead. It was written to correct an error in
@@ -449,5 +448,4 @@
 
     @staticmethod
     def reduce(key, values):
-        yield (key, values)
->>>>>>> 07f167ca
+        yield (key, values)