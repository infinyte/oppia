# coding: utf-8
#
# Copyright 2014 The Oppia Authors. All Rights Reserved.
#
# Licensed under the Apache License, Version 2.0 (the "License");
# you may not use this file except in compliance with the License.
# You may obtain a copy of the License at
#
#      http://www.apache.org/licenses/LICENSE-2.0
#
# Unless required by applicable law or agreed to in writing, software
# distributed under the License is distributed on an "AS-IS" BASIS,
# WITHOUT WARRANTIES OR CONDITIONS OF ANY KIND, either express or implied.
# See the License for the specific language governing permissions and
# limitations under the License.

"""Job registries."""

__author__ = 'Sean Lip'

from core.domain import exp_jobs
from core.domain import stats_jobs
from core.domain import user_jobs
from core.domain import feedback_jobs

# List of all manager classes for one-off batch jobs for which to show controls
# on the admin dashboard.
ONE_OFF_JOB_MANAGERS = [
    user_jobs.DashboardSubscriptionsOneOffJob,
    exp_jobs.IndexAllExplorationsJobManager,
    exp_jobs.ExpSummariesCreationOneOffJob,
    exp_jobs.ExplorationValidityJobManager,
<<<<<<< HEAD
    stats_jobs.OneOffFixStartCounts]
=======
    stats_jobs.NullStateHitEventsMigrator]
>>>>>>> 07f167ca

# List of all ContinuousComputation managers to show controls for on the
# admin dashboard.
# NOTE TO DEVELOPERS: When a new ContinuousComputation manager is defined,
# it should be registered here.
ALL_CONTINUOUS_COMPUTATION_MANAGERS = [
    exp_jobs.SearchRanker,
    stats_jobs.StatisticsAggregator,
    user_jobs.DashboardRecentUpdatesAggregator,
    feedback_jobs.FeedbackAnalyticsAggregator]


class ContinuousComputationEventDispatcher(object):
    """Dispatches events to the relevant ContinuousComputation classes."""

    @classmethod
    def dispatch_event(cls, event_type, *args, **kwargs):
        """Dispatches an incoming event to the ContinuousComputation
        classes which listen to events of that type.
        """
        for klass in ALL_CONTINUOUS_COMPUTATION_MANAGERS:
            if event_type in klass.get_event_types_listened_to():
                klass.on_incoming_event(event_type, *args, **kwargs)<|MERGE_RESOLUTION|>--- conflicted
+++ resolved
@@ -30,11 +30,8 @@
     exp_jobs.IndexAllExplorationsJobManager,
     exp_jobs.ExpSummariesCreationOneOffJob,
     exp_jobs.ExplorationValidityJobManager,
-<<<<<<< HEAD
-    stats_jobs.OneOffFixStartCounts]
-=======
+    stats_jobs.OneOffFixStartCounts,
     stats_jobs.NullStateHitEventsMigrator]
->>>>>>> 07f167ca
 
 # List of all ContinuousComputation managers to show controls for on the
 # admin dashboard.
