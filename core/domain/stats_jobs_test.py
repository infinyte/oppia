# coding: utf-8
#
# Copyright 2014 The Oppia Authors. All Rights Reserved.
#
# Licensed under the Apache License, Version 2.0 (the "License");
# you may not use this file except in compliance with the License.
# You may obtain a copy of the License at
#
#      http://www.apache.org/licenses/LICENSE-2.0
#
# Unless required by applicable law or agreed to in writing, software
# distributed under the License is distributed on an "AS-IS" BASIS,
# WITHOUT WARRANTIES OR CONDITIONS OF ANY KIND, either express or implied.
# See the License for the specific language governing permissions and
# limitations under the License.

__author__ = 'Stephanie Federwisch'

"""Tests for statistics continuous computations."""

from core import jobs_registry
from core.domain import event_services
<<<<<<< HEAD
=======
from core.domain import exp_domain
>>>>>>> 07f167ca
from core.domain import exp_services
from core.domain import stats_jobs
from core.platform import models
(stats_models, exp_models) = models.Registry.import_models([models.NAMES.statistics, models.NAMES.exploration])
from core.tests import test_utils
import feconf
from datetime import datetime


class ModifiedStatisticsAggregator(stats_jobs.StatisticsAggregator):
    """A modified StatisticsAggregator that does not start a new batch
    job when the previous one has finished.
    """
    @classmethod
    def _get_batch_job_manager_class(cls):
        return ModifiedStatisticsMRJobManager

    @classmethod
    def _kickoff_batch_job_after_previous_one_ends(cls):
        pass


class ModifiedStatisticsMRJobManager(stats_jobs.StatisticsMRJobManager):

    @classmethod
    def _get_continuous_computation_class(cls):
        return ModifiedStatisticsAggregator


class OneOffFixStartCounts(test_utils.GenericTestBase):
    def test_job(self):
        exp_id = 'eid'
        exploration = self.save_new_valid_exploration(exp_id, 'owner')
        first_init_state = 'first state name'
        exploration.rename_state(exploration.init_state_name, first_init_state)
        exp_services._save_exploration('person', exploration, 'message', None)
        metadata = exp_models.ExplorationSnapshotMetadataModel.get('%s-%s' % (
            exp_id, 2))
        metadata.created_on = datetime(2014, 10, 3)
        metadata.put()

        first_state_counter = (
            stats_models.StateCounterModel.get_or_create(exp_id, first_init_state))
        first_state_counter.first_entry_count = 17
        first_state_counter.put()

        for _ in range(17):
            entity_id = stats_models.StartExplorationEventLogEntryModel.create(
                exp_id, 2, first_init_state, 'session_id', {}, feconf.PLAY_TYPE_NORMAL)
            entity = stats_models.StartExplorationEventLogEntryModel.get(entity_id)
            entity.created_on = datetime(2014, 10, 5)
            entity.put()

        second_init_state = 'second init state'
        exploration.rename_state(first_init_state, second_init_state)
        exp_services._save_exploration('person', exploration, 'message', None)
        metadata = exp_models.ExplorationSnapshotMetadataModel.get('%s-%s' % (
            exp_id, 3))
        metadata.created_on = datetime(2014, 10, 6)
        metadata.put()

        for _ in range(13):
            entity_id = stats_models.StartExplorationEventLogEntryModel.create(
                exp_id, 3, second_init_state, 'session_id', {}, feconf.PLAY_TYPE_NORMAL)
            entity = stats_models.StartExplorationEventLogEntryModel.get(entity_id)
            entity.created_on = datetime(2014, 10, 7)
            entity.put()
        
        second_state_counter = (
            stats_models.StateCounterModel.get_or_create(exp_id, second_init_state))
        second_state_counter.first_entry_count = -17
        second_state_counter.put()

        for _ in range(19):
            entity_id = stats_models.StartExplorationEventLogEntryModel.create(
                exp_id, 1, second_init_state, 'session_id', {}, feconf.PLAY_TYPE_NORMAL)
            entity = stats_models.StartExplorationEventLogEntryModel.get(entity_id)
            entity.created_on = datetime(2014, 10, 19)
            entity.put()

        job_id = stats_jobs.OneOffFixStartCounts.create_new()
        stats_jobs.OneOffFixStartCounts.enqueue(job_id)
        self.process_and_flush_pending_tasks()

        first_state_counter = (
            stats_models.StateCounterModel.get_or_create(exp_id, first_init_state))
        self.assertEqual(first_state_counter.first_entry_count, 0)
        second_state_counter = (
            stats_models.StateCounterModel.get_or_create(exp_id, second_init_state))
        self.assertEqual(second_state_counter.first_entry_count, 0)

        job_id = stats_jobs.OneOffFixStartCounts.create_new()
        stats_jobs.OneOffFixStartCounts.enqueue(job_id)
        self.process_and_flush_pending_tasks()

        first_state_counter = (
            stats_models.StateCounterModel.get_or_create(exp_id, first_init_state))
        self.assertEqual(first_state_counter.first_entry_count, 0)
        second_state_counter = (
            stats_models.StateCounterModel.get_or_create(exp_id, second_init_state))
        self.assertEqual(second_state_counter.first_entry_count, 0)



class StatsAggregatorUnitTests(test_utils.GenericTestBase):
    """Tests for statistics aggregations."""

    ALL_CONTINUOUS_COMPUTATION_MANAGERS_FOR_TESTS = [
        ModifiedStatisticsAggregator]

    def _record_start(self, exp_id, exp_version, state, session_id):
        event_services.StartExplorationEventHandler.record(
            exp_id, exp_version, state, session_id, {},
            feconf.PLAY_TYPE_NORMAL)

    def _record_leave(self, exp_id, exp_version, state, session_id):
        event_services.MaybeLeaveExplorationEventHandler.record(
            exp_id, exp_version, state, session_id, 27, {},
            feconf.PLAY_TYPE_NORMAL)

    def _record_state_hit(self, exp_id, exp_version, state, session_id):
        event_services.StateHitEventHandler.record(
            exp_id, exp_version, state, session_id, {},
            feconf.PLAY_TYPE_NORMAL)

<<<<<<< HEAD
    def _create_state_counter(self, exp_id, state, count):
        counter = stats_models.StateCounterModel.get_or_create(exp_id, state)
        counter.first_entry_count = count
=======
    def _create_state_counter(self, exp_id, state, first_entry_count):
        counter = stats_models.StateCounterModel.get_or_create(exp_id, state)
        counter.first_entry_count = first_entry_count
>>>>>>> 07f167ca
        counter.put()

    def test_state_hit(self):
        with self.swap(
                jobs_registry, 'ALL_CONTINUOUS_COMPUTATION_MANAGERS',
                self.ALL_CONTINUOUS_COMPUTATION_MANAGERS_FOR_TESTS):
            exp_id = 'eid'
            exp_version = 1
            exploration = self.save_new_valid_exploration(exp_id, 'owner')
            state = exploration.init_state_name
<<<<<<< HEAD
            state2 = 'sid2'
=======
>>>>>>> 07f167ca

            self._record_state_hit(exp_id, exp_version, state, 'session1')
            self._record_state_hit(exp_id, exp_version, state, 'session2')
            self._create_state_counter(exp_id, state, 18)
<<<<<<< HEAD
            self._record_state_hit(exp_id, exp_version, state2, 'session1')
            self._create_state_counter(exp_id, state2, 9)
=======
>>>>>>> 07f167ca
            self.process_and_flush_pending_tasks()

            ModifiedStatisticsAggregator.start_computation()
            self.assertEqual(self.count_jobs_in_taskqueue(), 1)
            self.process_and_flush_pending_tasks()

<<<<<<< HEAD
            output_model = stats_jobs.StatisticsAggregator.get_statistics(exp_id, exp_version)
            self.assertEqual(output_model['state_hit_counts'][state]['first_entry_count'], 2)
            self.assertEqual(output_model['state_hit_counts'][state2]['first_entry_count'], 1)
            output_model = stats_jobs.StatisticsAggregator.get_statistics(exp_id, stats_jobs._NO_SPECIFIED_VERSION_STRING)
            self.assertEqual(output_model['state_hit_counts'][state]['first_entry_count'], 18)
            self.assertEqual(output_model['state_hit_counts'][state2]['first_entry_count'], 9)
            output_model = stats_jobs.StatisticsAggregator.get_statistics(exp_id, stats_jobs._ALL_VERSIONS_STRING)
            self.assertEqual(output_model['state_hit_counts'][state]['first_entry_count'], 20)
            self.assertEqual(output_model['state_hit_counts'][state2]['first_entry_count'], 10)
=======
            output_model = stats_jobs.StatisticsAggregator.get_statistics(
                exp_id, exp_version)
            self.assertEqual(
                output_model['state_hit_counts'][state]['first_entry_count'],
                2)

            output_model = stats_jobs.StatisticsAggregator.get_statistics(
                exp_id, stats_jobs._NO_SPECIFIED_VERSION_STRING)
            self.assertEqual(
                output_model['state_hit_counts'][state]['first_entry_count'],
                18)

            output_model = stats_jobs.StatisticsAggregator.get_statistics(
                exp_id, stats_jobs._ALL_VERSIONS_STRING)
            self.assertEqual(
                output_model['state_hit_counts'][state]['first_entry_count'],
                20)
>>>>>>> 07f167ca

    def test_no_completion(self):
        with self.swap(
                jobs_registry, 'ALL_CONTINUOUS_COMPUTATION_MANAGERS',
                self.ALL_CONTINUOUS_COMPUTATION_MANAGERS_FOR_TESTS):
            exp_id = 'eid'
            exp_version = 1
            exploration = self.save_new_valid_exploration(exp_id, 'owner')
            state = exploration.init_state_name

            self._record_start(exp_id, exp_version, state, 'session1')
            self._record_start(exp_id, exp_version, state, 'session2')
            self.process_and_flush_pending_tasks()

            ModifiedStatisticsAggregator.start_computation()
            self.assertEqual(self.count_jobs_in_taskqueue(), 1)
            self.process_and_flush_pending_tasks()

            model_id = '%s:%s' % (exp_id, exp_version)
            output_model = stats_models.ExplorationAnnotationsModel.get(
                model_id)
            self.assertEqual(output_model.num_starts, 2)
            self.assertEqual(output_model.num_completions, 0)

    def test_all_complete(self):
        with self.swap(
                jobs_registry, 'ALL_CONTINUOUS_COMPUTATION_MANAGERS',
                self.ALL_CONTINUOUS_COMPUTATION_MANAGERS_FOR_TESTS):
            exp_id = 'eid'
            exp_version = 1
            exploration = self.save_new_valid_exploration(exp_id, 'owner')
            state = exploration.init_state_name

            self._record_start(exp_id, exp_version, state, 'session1')
            self._record_leave(
                exp_id, exp_version, feconf.END_DEST, 'session1')
            self._record_start(exp_id, exp_version, state, 'session2')
            self._record_leave(
                exp_id, exp_version, feconf.END_DEST, 'session2')
            self.process_and_flush_pending_tasks()

            ModifiedStatisticsAggregator.start_computation()
            self.assertEqual(self.count_jobs_in_taskqueue(), 1)
            self.process_and_flush_pending_tasks()

            model_id = '%s:%s' % (exp_id, exp_version)
            output_model = stats_models.ExplorationAnnotationsModel.get(
                model_id)
            self.assertEqual(output_model.num_starts, 2)
            self.assertEqual(output_model.num_completions, 2)

    def test_multiple_maybe_leaves_same_session(self):
        with self.swap(
                jobs_registry, 'ALL_CONTINUOUS_COMPUTATION_MANAGERS',
                self.ALL_CONTINUOUS_COMPUTATION_MANAGERS_FOR_TESTS):
            exp_id = 'eid'
            exp_version = 1
            exploration = self.save_new_valid_exploration(exp_id, 'owner')
            state = exploration.init_state_name

            self._record_start(exp_id, exp_version, state, 'session1')
            self._record_leave(exp_id, exp_version, state, 'session1')
            self._record_leave(exp_id, exp_version, state, 'session1')
            self._record_leave(
                exp_id, exp_version, feconf.END_DEST, 'session1')

            self._record_start(exp_id, exp_version, state, 'session2')
            self._record_leave(exp_id, exp_version, state, 'session2')
            self._record_leave(exp_id, exp_version, state, 'session2')
            self.process_and_flush_pending_tasks()

            ModifiedStatisticsAggregator.start_computation()
            self.assertEqual(self.count_jobs_in_taskqueue(), 1)
            self.process_and_flush_pending_tasks()

            model_id = '%s:%s' % (exp_id, exp_version)
            output_model = stats_models.ExplorationAnnotationsModel.get(
                model_id)
            self.assertEqual(output_model.num_starts, 2)
            self.assertEqual(output_model.num_completions, 1)

    def test_multiple_explorations(self):
        with self.swap(
                jobs_registry, 'ALL_CONTINUOUS_COMPUTATION_MANAGERS',
                self.ALL_CONTINUOUS_COMPUTATION_MANAGERS_FOR_TESTS):

            exp_version = 1
            exp_id_1 = 'eid1'
            exploration = self.save_new_valid_exploration(exp_id_1, 'owner')
            state_1_1 = exploration.init_state_name
            exp_id_2 = 'eid2'
            exploration = self.save_new_valid_exploration(exp_id_2, 'owner')
            state_2_1 = exploration.init_state_name

            EMPTY_STATE_HIT_COUNTS_DICT = {
                'First State': {
                    'total_entry_count': 0,
                    'no_answer_count': 0,
                    'first_entry_count': 0,
                },
            }

            # Record 2 start events for exp_id_1 and 1 start event for
            # exp_id_2.
            self._record_start(exp_id_1, exp_version, state_1_1, 'session1')
            self._record_start(exp_id_1, exp_version, state_1_1, 'session2')
            self._record_start(exp_id_2, exp_version, state_2_1, 'session3')
            self.process_and_flush_pending_tasks()
            ModifiedStatisticsAggregator.start_computation()
            self.assertEqual(self.count_jobs_in_taskqueue(), 1)
            self.process_and_flush_pending_tasks()
            results = ModifiedStatisticsAggregator.get_statistics(
                exp_id_1, 'all')
            self.assertDictContainsSubset({
                'start_exploration_count': 2,
                'complete_exploration_count': 0,
                'state_hit_counts': EMPTY_STATE_HIT_COUNTS_DICT,
            }, results)
            results = ModifiedStatisticsAggregator.get_statistics(
                exp_id_2, 'all')
            self.assertDictContainsSubset({
                'start_exploration_count': 1,
                'complete_exploration_count': 0,
                'state_hit_counts': EMPTY_STATE_HIT_COUNTS_DICT,
            }, results)

            # Record 1 more start event for exp_id_1 and 1 more start event
            # for exp_id_2.
            self._record_start(exp_id_1, exp_version, state_1_1, 'session2')
            self._record_start(exp_id_2, exp_version, state_2_1, 'session3')
            self.process_and_flush_pending_tasks()
            results = ModifiedStatisticsAggregator.get_statistics(
                exp_id_1, 'all')
            self.assertDictContainsSubset({
                'start_exploration_count': 3,
                'complete_exploration_count': 0,
                'state_hit_counts': EMPTY_STATE_HIT_COUNTS_DICT,
            }, results)
            results = ModifiedStatisticsAggregator.get_statistics(
                exp_id_2, 'all')
            self.assertDictContainsSubset({
                'start_exploration_count': 2,
                'complete_exploration_count': 0,
                'state_hit_counts': EMPTY_STATE_HIT_COUNTS_DICT,
            }, results)


class OneOffNullStateHitEventsMigratorTest(test_utils.GenericTestBase):

    EXP_ID = 'exp_id'

    def setUp(self):
        super(OneOffNullStateHitEventsMigratorTest, self).setUp()

        self.save_new_valid_exploration(
            self.EXP_ID, 'user_id', 'title', 'category')
        exploration = exp_services.get_exploration_by_id(self.EXP_ID)

        # Create one good and two bad StateHit events.
        event_services.StateHitEventHandler.record(
            self.EXP_ID, 1, exploration.init_state_name,
            'good_session_id', {}, feconf.PLAY_TYPE_NORMAL)
        event_services.StateHitEventHandler.record(
            self.EXP_ID, 1, None,
            'bad_session_id_1', {'a': 'b'}, feconf.PLAY_TYPE_NORMAL)
        event_services.StateHitEventHandler.record(
            self.EXP_ID, 1, None,
            'bad_session_id_2', {}, feconf.PLAY_TYPE_NORMAL)
        self.process_and_flush_pending_tasks()

    def test_migration_job_works(self):
        self.assertEqual(
            stats_models.StateHitEventLogEntryModel.query().count(), 3)
        self.assertEqual(
            stats_models.MaybeLeaveExplorationEventLogEntryModel.query().count(),
            0)

        # Store a temporary copy of the instance corresponding to
        # bad_session_id_1.
        source_item = None
        for item in stats_models.StateHitEventLogEntryModel.query():
            if item.session_id == 'bad_session_id_1':
                source_item = item

        # Run the job once.
        job_id = (stats_jobs.NullStateHitEventsMigrator.create_new())
        stats_jobs.NullStateHitEventsMigrator.enqueue(job_id)
        self.assertEqual(self.count_jobs_in_taskqueue(), 1)

        self.process_and_flush_pending_tasks()

        self.assertEqual(
            stats_models.StateHitEventLogEntryModel.query().count(), 1)
        self.assertEqual(
            stats_models.MaybeLeaveExplorationEventLogEntryModel.query().count(),
            2)
        self.assertEqual(
            stats_jobs.NullStateHitEventsMigrator.get_output(job_id),
            [['migrated_instances', ['exp_id v1', 'exp_id v1']]])

        # Run the job again; nothing new should happen.
        new_job_id = (stats_jobs.NullStateHitEventsMigrator.create_new())
        stats_jobs.NullStateHitEventsMigrator.enqueue(new_job_id)
        self.assertEqual(self.count_jobs_in_taskqueue(), 1)

        self.process_and_flush_pending_tasks()

        self.assertEqual(
            stats_models.StateHitEventLogEntryModel.query().count(), 1)
        self.assertEqual(
            stats_models.MaybeLeaveExplorationEventLogEntryModel.query().count(),
            2)
        self.assertEqual(
            stats_jobs.NullStateHitEventsMigrator.get_output(new_job_id), [])

        target_item = None
        for item in stats_models.MaybeLeaveExplorationEventLogEntryModel.query():
            if item.session_id == 'bad_session_id_1':
                target_item = item

        self.assertIsNotNone(target_item)
        self.assertNotEqual(source_item, target_item)
        self.assertNotEqual(source_item.id, target_item.id)
        self.assertEqual(
            target_item.event_type, feconf.EVENT_TYPE_MAYBE_LEAVE_EXPLORATION)
        self.assertEqual(
            source_item.exploration_id, target_item.exploration_id)
        self.assertEqual(
            source_item.exploration_version, target_item.exploration_version)
        self.assertEqual(target_item.state_name, feconf.END_DEST)
        self.assertEqual(target_item.client_time_spent_in_secs, 0)
        self.assertEqual(source_item.params, target_item.params)
        self.assertEqual(source_item.play_type, target_item.play_type)
        self.assertEqual(source_item.created_on, target_item.created_on)
        # It is not possible to set the last_updated field explicitly.
        self.assertLess(source_item.last_updated, target_item.last_updated)
        self.assertEqual(source_item.deleted, target_item.deleted)
        self.assertEqual(target_item.deleted, False)<|MERGE_RESOLUTION|>--- conflicted
+++ resolved
@@ -20,10 +20,7 @@
 
 from core import jobs_registry
 from core.domain import event_services
-<<<<<<< HEAD
-=======
 from core.domain import exp_domain
->>>>>>> 07f167ca
 from core.domain import exp_services
 from core.domain import stats_jobs
 from core.platform import models
@@ -149,15 +146,9 @@
             exp_id, exp_version, state, session_id, {},
             feconf.PLAY_TYPE_NORMAL)
 
-<<<<<<< HEAD
-    def _create_state_counter(self, exp_id, state, count):
-        counter = stats_models.StateCounterModel.get_or_create(exp_id, state)
-        counter.first_entry_count = count
-=======
     def _create_state_counter(self, exp_id, state, first_entry_count):
         counter = stats_models.StateCounterModel.get_or_create(exp_id, state)
         counter.first_entry_count = first_entry_count
->>>>>>> 07f167ca
         counter.put()
 
     def test_state_hit(self):
@@ -168,54 +159,45 @@
             exp_version = 1
             exploration = self.save_new_valid_exploration(exp_id, 'owner')
             state = exploration.init_state_name
-<<<<<<< HEAD
             state2 = 'sid2'
-=======
->>>>>>> 07f167ca
 
             self._record_state_hit(exp_id, exp_version, state, 'session1')
             self._record_state_hit(exp_id, exp_version, state, 'session2')
             self._create_state_counter(exp_id, state, 18)
-<<<<<<< HEAD
             self._record_state_hit(exp_id, exp_version, state2, 'session1')
             self._create_state_counter(exp_id, state2, 9)
-=======
->>>>>>> 07f167ca
             self.process_and_flush_pending_tasks()
 
             ModifiedStatisticsAggregator.start_computation()
             self.assertEqual(self.count_jobs_in_taskqueue(), 1)
             self.process_and_flush_pending_tasks()
 
-<<<<<<< HEAD
-            output_model = stats_jobs.StatisticsAggregator.get_statistics(exp_id, exp_version)
-            self.assertEqual(output_model['state_hit_counts'][state]['first_entry_count'], 2)
-            self.assertEqual(output_model['state_hit_counts'][state2]['first_entry_count'], 1)
-            output_model = stats_jobs.StatisticsAggregator.get_statistics(exp_id, stats_jobs._NO_SPECIFIED_VERSION_STRING)
-            self.assertEqual(output_model['state_hit_counts'][state]['first_entry_count'], 18)
-            self.assertEqual(output_model['state_hit_counts'][state2]['first_entry_count'], 9)
-            output_model = stats_jobs.StatisticsAggregator.get_statistics(exp_id, stats_jobs._ALL_VERSIONS_STRING)
-            self.assertEqual(output_model['state_hit_counts'][state]['first_entry_count'], 20)
-            self.assertEqual(output_model['state_hit_counts'][state2]['first_entry_count'], 10)
-=======
             output_model = stats_jobs.StatisticsAggregator.get_statistics(
                 exp_id, exp_version)
             self.assertEqual(
                 output_model['state_hit_counts'][state]['first_entry_count'],
                 2)
+            self.assertEqual(
+                output_model['state_hit_counts'][state2]['first_entry_count'],
+                1)
 
             output_model = stats_jobs.StatisticsAggregator.get_statistics(
                 exp_id, stats_jobs._NO_SPECIFIED_VERSION_STRING)
             self.assertEqual(
                 output_model['state_hit_counts'][state]['first_entry_count'],
                 18)
+            self.assertEqual(
+                output_model['state_hit_counts'][state2]['first_entry_count'],
+                9)
 
             output_model = stats_jobs.StatisticsAggregator.get_statistics(
                 exp_id, stats_jobs._ALL_VERSIONS_STRING)
             self.assertEqual(
                 output_model['state_hit_counts'][state]['first_entry_count'],
                 20)
->>>>>>> 07f167ca
+            self.assertEqual(
+                output_model['state_hit_counts'][state2]['first_entry_count'],
+                10)
 
     def test_no_completion(self):
         with self.swap(
